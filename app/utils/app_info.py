--- conflicted
+++ resolved
@@ -80,12 +80,9 @@
         # Derive some secondary directory paths
 
         self._databases_folder: Path = self._app_storage_folder / "dbs"
-<<<<<<< HEAD
         self._aux_metadata_db: Path = self._databases_folder / "aux_metadata.db"
-=======
         self._saved_modlists_folder: Path = self._app_storage_folder / "modlists"
         self._theme_storage_folder: Path = self._app_storage_folder / "themes"
->>>>>>> 53ea488f
         self._theme_data_folder: Path = self._application_folder / "themes"
         self._settings_file: Path = self._app_storage_folder / "settings.json"
         self._user_rules_file = self.databases_folder / "userRules.json"
